--- conflicted
+++ resolved
@@ -128,24 +128,21 @@
 # Pyre type checker
 .pyre/
 
-<<<<<<< HEAD
-outputs/
-wandb/
-nohup.out
-data/
-model/
-hp_search/
-=======
 # klue dataset
 klue-mrc-v1.1/
 klue-nli-v1.1/
+klue-re-v1.1/
+klue-sts-v1.1/
+klue-tc-v1.1/
 
 # model outputs
 mrc/outputs/
 mrc/inference/model/
-<<<<<<< HEAD
+re/outputs/
+re/inference/model/
 nli/outputs/
 nli/inference/model/
-=======
->>>>>>> main
->>>>>>> 3bb41282
+sts/outputs/
+sts/inference/model/
+tc/outputs/
+tc/inference/model/